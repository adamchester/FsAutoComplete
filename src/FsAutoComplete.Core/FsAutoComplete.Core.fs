namespace FsAutoComplete

open System
open System.IO
open Microsoft.FSharp.Compiler.SourceCodeServices
open FSharpLint.Application

module Response = CommandResponse

type Commands (serialize : Serializer) =
    let checker = FSharpCompilerServiceChecker()
    let mutable state = FsAutoComplete.State.Initial

    member private __.SerializeResultAsync (successToString: Serializer -> 'a -> Async<string>, ?failureToString: Serializer -> string -> string) =
        Async.bind <| function
            // A failure is only info here, as this command is expected to be
            // used 'on idle', and frequent errors are expected.
            | Result.Failure e -> async.Return [(defaultArg failureToString Response.info) serialize e]
            | Result.Success r -> successToString serialize r |> Async.map List.singleton

    member private x.SerializeResult (successToString: Serializer -> 'a -> string, ?failureToString: Serializer -> string -> string) =
        x.SerializeResultAsync ((fun s x -> successToString s x |> async.Return), ?failureToString = failureToString)

    member __.TryGetRecentTypeCheckResultsForFile = checker.TryGetRecentTypeCheckResultsForFile
    member __.TryGetFileCheckerOptionsWithLinesAndLineStr = state.TryGetFileCheckerOptionsWithLinesAndLineStr
    member __.TryGetFileCheckerOptionsWithLines = state.TryGetFileCheckerOptionsWithLines
    member __.Files = state.Files

    member __.Parse file lines = async {
        let colorizations = state.ColorizationOutput
        let parse' fileName text options =
            async {
                let! _parseResults, checkResults = checker.ParseAndCheckFileInProject(fileName, 0, text, options)
                return match checkResults with
                        | FSharpCheckFileAnswer.Aborted -> [Response.info serialize "Parse aborted"]
                        | FSharpCheckFileAnswer.Succeeded results ->
                            if colorizations then
                                [ Response.errors serialize (results.Errors)
                                  Response.colorizations serialize (results.GetExtraColorizationsAlternate()) ]
                            else [ Response.errors serialize (results.Errors) ]
            }
        let file = Path.GetFullPath file
        let text = String.concat "\n" lines

        if Utils.isAScript file then
          let! checkOptions = checker.GetProjectOptionsFromScript(file, text)
          state <- state.WithFileTextAndCheckerOptions(file, lines, checkOptions)
          return! parse' file text checkOptions
        else
          let state', checkOptions = state.WithFileTextGetCheckerOptions(file, lines)
          state <- state'
          return! parse' file text checkOptions
    }

<<<<<<< HEAD
    member __.Project projectFileName verbose onChange = async {
        let projectFileName = Path.GetFullPath projectFileName
        let project = state.Projects.TryFind projectFileName
        
        let project = project |> Option.getOrElseFun (fun _ -> 
            let project = new Project(projectFileName, onChange)
            state <- { state with Projects = state.Projects |> Map.add projectFileName project }
            project)

        return
            match project.Response with
            | Some response -> [response]
            | None ->
                let options =
                    if Path.GetExtension projectFileName = ".fsproj" then
                        checker.TryGetProjectOptions (projectFileName, verbose)
                    else
                        checker.TryGetCoreProjectOptions projectFileName
                
                match options with
                | Result.Failure error -> 
                    project.Response <- None
                    [Response.error serialize error]
                | Result.Success (opts, projectFiles, outFileOpt, references, logMap) ->
                    let projectFiles = projectFiles |> List.map Path.GetFullPath |> List.map Utils.normalizePath
                    let response = Response.project serialize (projectFileName, projectFiles, outFileOpt, references, logMap)
                    let checkOptions = projectFiles |> List.fold (fun s f -> Map.add f opts s) state.FileCheckOptions
                    state <- { state with FileCheckOptions = checkOptions }
                    project.Response <- Some response
                    [response]
=======
    member __.ParseAll () = async {
        let! errors = checker.ParseAndCheckAllProjects state.FileCheckOptions
        return [Response.errors serialize errors ]
    }

    member __.Project file time verbose = async {
        let file = Path.GetFullPath file

        // The FileSystemWatcher often triggers multiple times for
        // each event, as editors often modify files in several steps.
        // This 'debounces' the events, by only reloading a max of once
        // per second.
        return
            match state.ProjectLoadTimes.TryFind file with
            | Some oldtime when time - oldtime < TimeSpan.FromSeconds(1.0) -> []
            | _ ->
            let options =
              if file.EndsWith "fsproj" then
                checker.TryGetProjectOptions(file, verbose)
              else
                checker.TryGetCoreProjectOptions file

            match options with
            | Result.Failure s -> [Response.error serialize s]
            | Result.Success(po, projectFiles, outFileOpt, references, logMap) ->
                let pf = projectFiles |> List.map Path.GetFullPath |> List.map Utils.normalizePath
                let res = Response.project serialize (file, pf, outFileOpt, references, logMap)
                let checkOptions = pf |> List.fold (fun s f -> Map.add f po s) state.FileCheckOptions
                let loadTimes = Map.add file time state.ProjectLoadTimes
                state <- { state with FileCheckOptions = checkOptions; ProjectLoadTimes = loadTimes }
                [res]
>>>>>>> 322e5c42
    }

    member __.Declarations file = async {
        let file = Path.GetFullPath file
        match state.TryGetFileCheckerOptionsWithSource file with
        | Failure s -> return [Response.error serialize s]
        | Success (checkOptions, source) ->
            let! decls = checker.GetDeclarations(file, source, checkOptions)
            return [Response.declarations serialize decls]
    }

    member __.Helptext sym =
        match Map.tryFind sym state.HelpText with
        | None -> [Response.error serialize (sprintf "No help text available for symbol '%s'" sym)]
        | Some tip -> [Response.helpText serialize (sym, tip)]

    member __.CompilerLocation () = [Response.compilerLocation serialize Environment.fsc Environment.fsi Environment.msbuild]
    member __.Colorization enabled = state <- { state with ColorizationOutput = enabled }
    member __.Error msg = [Response.error serialize msg]

    member __.Completion (tyRes : ParseAndCheckResults) (pos: Pos) lineStr filter = async {
        let! res = tyRes.TryGetCompletions pos lineStr filter
        return match res with
                | Some (decls, residue) ->
                    let declName (d: FSharpDeclarationListItem) = d.Name

                    // Send the first helptext without being requested.
                    // This allows it to be displayed immediately in the editor.
                    let firstMatchOpt =
                      Array.sortBy declName decls
                      |> Array.tryFind (fun d -> (declName d).StartsWith(residue, StringComparison.InvariantCultureIgnoreCase))
                    let res = match firstMatchOpt with
                                | None -> [Response.completion serialize decls]
                                | Some d ->
                                    [Response.helpText serialize (d.Name, d.DescriptionText)
                                     Response.completion serialize decls]

                    let helptext = Seq.fold (fun m d -> Map.add (declName d) d.DescriptionText m) Map.empty decls
                    state <- { state with HelpText = helptext }
                    res
                | None -> [Response.error serialize "Timed out while fetching completions"]
    }

    member x.ToolTip (tyRes : ParseAndCheckResults) (pos: Pos) lineStr =
        tyRes.TryGetToolTip pos.Line pos.Col lineStr |> x.SerializeResult Response.toolTip

    member x.Typesig (tyRes : ParseAndCheckResults) (pos: Pos) lineStr =
        tyRes.TryGetToolTip pos.Line pos.Col lineStr |> x.SerializeResult Response.typeSig

    member x.SymbolUse (tyRes : ParseAndCheckResults) (pos: Pos) lineStr =
        tyRes.TryGetSymbolUse pos.Line pos.Col lineStr |> x.SerializeResult Response.symbolUse

    member x.SymbolUseProject (tyRes : ParseAndCheckResults) (pos: Pos) lineStr =
        tyRes.TryGetSymbolUse pos.Line pos.Col lineStr |> x.SerializeResultAsync (fun _ (sym, _usages) ->
            async {
                let! symbols = checker.GetUsesOfSymbol (state.FileCheckOptions, sym.Symbol)
                return Response.symbolUse serialize (sym, symbols)
            })

    member x.FindDeclarations (tyRes : ParseAndCheckResults) (pos: Pos) lineStr =
        tyRes.TryFindDeclaration pos.Line pos.Col lineStr |> x.SerializeResult (Response.findDeclaration, Response.error)

    member x.Methods (tyRes : ParseAndCheckResults) (pos: Pos) lines =
        tyRes.TryGetMethodOverrides lines pos.Line pos.Col |> x.SerializeResult (Response.methods, Response.error)

    member __.Lint file = async {
        let file = Path.GetFullPath file
        let res =
            match state.TryGetFileCheckerOptionsWithSource file with
            | Failure s -> [Response.error serialize s]
            | Success (options, source) ->
                let tyResOpt = checker.TryGetRecentTypeCheckResultsForFile(file, options)

                match tyResOpt with
                | None -> [ Response.info serialize "Cached typecheck results not yet available"]
                | Some tyRes ->
                    match tyRes.GetAST with
                    | None -> [ Response.info serialize "Something went wrong during parsing"]
                    | Some tree ->
                        let res =
                            Lint.lintParsedSource
                                Lint.OptionalLintParameters.Default
                                { Ast = tree
                                  Source = source
                                  TypeCheckResults = Some tyRes.GetCheckResults
                                  FSharpVersion = Version() }
                        let res' =
                            match res with
                            | LintResult.Failure _ -> [ Response.info serialize "Something went wrong during parsing"]
                            | LintResult.Success warnings -> [ Response.lint serialize warnings ]

                        res'
        return res
    }<|MERGE_RESOLUTION|>--- conflicted
+++ resolved
@@ -52,7 +52,11 @@
           return! parse' file text checkOptions
     }
 
-<<<<<<< HEAD
+    member __.ParseAll () = async {
+        let! errors = checker.ParseAndCheckAllProjects state.FileCheckOptions
+        return [Response.errors serialize errors ]
+    }
+
     member __.Project projectFileName verbose onChange = async {
         let projectFileName = Path.GetFullPath projectFileName
         let project = state.Projects.TryFind projectFileName
@@ -83,39 +87,6 @@
                     state <- { state with FileCheckOptions = checkOptions }
                     project.Response <- Some response
                     [response]
-=======
-    member __.ParseAll () = async {
-        let! errors = checker.ParseAndCheckAllProjects state.FileCheckOptions
-        return [Response.errors serialize errors ]
-    }
-
-    member __.Project file time verbose = async {
-        let file = Path.GetFullPath file
-
-        // The FileSystemWatcher often triggers multiple times for
-        // each event, as editors often modify files in several steps.
-        // This 'debounces' the events, by only reloading a max of once
-        // per second.
-        return
-            match state.ProjectLoadTimes.TryFind file with
-            | Some oldtime when time - oldtime < TimeSpan.FromSeconds(1.0) -> []
-            | _ ->
-            let options =
-              if file.EndsWith "fsproj" then
-                checker.TryGetProjectOptions(file, verbose)
-              else
-                checker.TryGetCoreProjectOptions file
-
-            match options with
-            | Result.Failure s -> [Response.error serialize s]
-            | Result.Success(po, projectFiles, outFileOpt, references, logMap) ->
-                let pf = projectFiles |> List.map Path.GetFullPath |> List.map Utils.normalizePath
-                let res = Response.project serialize (file, pf, outFileOpt, references, logMap)
-                let checkOptions = pf |> List.fold (fun s f -> Map.add f po s) state.FileCheckOptions
-                let loadTimes = Map.add file time state.ProjectLoadTimes
-                state <- { state with FileCheckOptions = checkOptions; ProjectLoadTimes = loadTimes }
-                [res]
->>>>>>> 322e5c42
     }
 
     member __.Declarations file = async {
